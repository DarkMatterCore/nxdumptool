/*
 * gamecard.h
 *
 * Copyright (c) 2020-2021, DarkMatterCore <pabloacurielz@gmail.com>.
 *
 * This file is part of nxdumptool (https://github.com/DarkMatterCore/nxdumptool).
 *
 * nxdumptool is free software: you can redistribute it and/or modify
 * it under the terms of the GNU General Public License as published by
 * the Free Software Foundation, either version 3 of the License, or
 * (at your option) any later version.
 *
 * nxdumptool is distributed in the hope that it will be useful,
 * but WITHOUT ANY WARRANTY; without even the implied warranty of
 * MERCHANTABILITY or FITNESS FOR A PARTICULAR PURPOSE.  See the
 * GNU General Public License for more details.
 *
 * You should have received a copy of the GNU General Public License
 * along with this program.  If not, see <https://www.gnu.org/licenses/>.
 */

#pragma once

#ifndef __GAMECARD_H__
#define __GAMECARD_H__

#include "fs_ext.h"
#include "hfs.h"

#ifdef __cplusplus
extern "C" {
#endif

#define GAMECARD_HEAD_MAGIC         0x48454144                      /* "HEAD". */

#define GAMECARD_PAGE_SIZE          0x200
#define GAMECARD_PAGE_OFFSET(x)     ((u64)(x) * GAMECARD_PAGE_SIZE)

#define GAMECARD_UPDATE_TID         SYSTEM_UPDATE_TID

#define GAMECARD_CERTIFICATE_OFFSET 0x7000

/// Encrypted using AES-128-ECB with the common titlekek generator key (stored in the .rodata segment from the Lotus firmware).
typedef struct {
    u64 package_id;         ///< Matches package_id from GameCardHeader.
    u8 reserved[0x8];       ///< Just zeroes.
} GameCardKeySource;

NXDT_ASSERT(GameCardKeySource, 0x10);

/// Plaintext area. Dumped from FS program memory.
typedef struct {
    GameCardKeySource key_source;
    u8 encrypted_titlekey[0x10];    ///< Encrypted using AES-128-CCM with the decrypted key_source and the nonce from this section.
    u8 mac[0x10];                   ///< Used to verify the validity of the decrypted titlekey.
    u8 nonce[0xC];                  ///< Used as the IV to decrypt encrypted_titlekey using AES-128-CCM.
    u8 reserved[0x1C4];
} GameCardInitialData;

NXDT_ASSERT(GameCardInitialData, 0x200);

/// Encrypted using AES-128-CTR with the key and IV/counter from the `GameCardTitleKeyAreaEncryption` section. Assumed to be all zeroes in retail gamecards.
typedef struct {
    u8 titlekey[0x10];  ///< Decrypted titlekey from the `GameCardInitialData` section.
    u8 reserved[0xCF0];
} GameCardTitleKeyArea;

NXDT_ASSERT(GameCardTitleKeyArea, 0xD00);

/// Encrypted using RSA-2048-OAEP and a private OAEP key from AuthoringTool. Assumed to be all zeroes in retail gamecards.
typedef struct {
    u8 titlekey_encryption_key[0x10];   ///< Used as the AES-128-CTR key for the `GameCardTitleKeyArea` section. Randomly generated during XCI creation by AuthoringTool.
    u8 titlekey_encryption_iv[0x10];    ///< Used as the AES-128-CTR IV/counter for the `GameCardTitleKeyArea` section. Randomly generated during XCI creation by AuthoringTool.
    u8 reserved[0xE0];
} GameCardTitleKeyAreaEncryption;

NXDT_ASSERT(GameCardTitleKeyAreaEncryption, 0x100);

/// Used to secure communications between the Lotus and the inserted gamecard.
/// Precedes the gamecard header.
typedef struct {
    GameCardInitialData initial_data;
    GameCardTitleKeyArea titlekey_area;
    GameCardTitleKeyAreaEncryption titlekey_area_encryption;
} GameCardKeyArea;

NXDT_ASSERT(GameCardKeyArea, 0x1000);

typedef struct {
    u32 asic_security_mode;
    u32 asic_status;
    u32 cardid1;
    u32 cardid2;
    u8 card_uid[0x40];
    u8 reserved[0x190];
    u8 asic_session_hash[0x20];
} GameCardSpecificData;

NXDT_ASSERT(GameCardSpecificData, 0x200);

/// This struct is returned by Lotus command "ChangeToSecureMode" (0xF)
/// A copy of the gamecard header without the RSA-2048 signature and a plaintext GameCardInfo precedes this struct in FS program memory.
typedef struct {
    GameCardSpecificData specific_data;
    FsGameCardCertificate certificate;
    u8 ffpadding[0x200];
    GameCardInitialData initial_data;
} GameCardSecurityInformation;

NXDT_ASSERT(GameCardSecurityInformation, 0x800);


typedef enum {
    GameCardKekIndex_Version0      = 0,
    GameCardKekIndex_VersionForDev = 1
} GameCardKekIndex;

typedef struct {
    u8 kek_index          : 4;  ///< GameCardKekIndex.
    u8 titlekey_dec_index : 4;
} GameCardKeyIndex;

NXDT_ASSERT(GameCardKeyIndex, 0x1);

typedef enum {
    GameCardRomSize_1GiB  = 0xFA,
    GameCardRomSize_2GiB  = 0xF8,
    GameCardRomSize_4GiB  = 0xF0,
    GameCardRomSize_8GiB  = 0xE0,
    GameCardRomSize_16GiB = 0xE1,
    GameCardRomSize_32GiB = 0xE2
} GameCardRomSize;

typedef enum {
    GameCardFlags_AutoBoot                         = BIT(0),
    GameCardFlags_HistoryErase                     = BIT(1),
    GameCardFlags_RepairTool                       = BIT(2),
    GameCardFlags_DifferentRegionCupToTerraDevice  = BIT(3),
    GameCardFlags_DifferentRegionCupToGlobalDevice = BIT(4)
} GameCardFlags;

typedef enum {
    GameCardSelSec_ForT1 = 1,
    GameCardSelSec_ForT2 = 2
} GameCardSelSec;

typedef enum {
    GameCardFwVersion_ForDev       = 0,
    GameCardFwVersion_Since100NUP  = 1, ///< upp_version >= 0 (0.0.0-0.0) in GameCardInfo.
    GameCardFwVersion_Since400NUP  = 2, ///< upp_version >= 268435456 (4.0.0-0.0) in GameCardInfo.
    GameCardFwVersion_Since900NUP  = 3, ///< upp_version >= 603979776 (9.0.0-0.0) in GameCardInfo. Seems to be unused.
    GameCardFwVersion_Since1100NUP = 4, ///< upp_version >= 738197504 (11.0.0-0.0) in GameCardInfo.
    GameCardFwVersion_Since1200NUP = 5, ///< upp_version >= 805306368 (12.0.0-0.0) in GameCardInfo.
    GameCardFwVersion_Count        = 6
} GameCardFwVersion;

typedef enum {
    GameCardAccCtrl1_25MHz = 0xA10011,
    GameCardAccCtrl1_50MHz = 0xA10010   ///< GameCardRomSize_8GiB or greater.
} GameCardAccCtrl1;

typedef enum {
    GameCardCompatibilityType_Normal = 0,
    GameCardCompatibilityType_Terra  = 1,
    GameCardCompatibilityType_Count  = 2
} GameCardCompatibilityType;

/// Encrypted using AES-128-CBC with the XCI header key (found in FS program memory under HOS 9.0.0+) and the IV from `GameCardHeader`.
/// Key hashes for documentation purposes:
/// Production XCI header key hash:  2E36CC55157A351090A73E7AE77CF581F69B0B6E48FB066C984879A6ED7D2E96
/// Development XCI header key hash: 61D5C02244188810E2E3DE69341AC0F3C7653D370C6D3F77CA82B0B7E59F39AD
typedef struct {
    u64 fw_version;                 ///< GameCardFwVersion.
    u32 acc_ctrl_1;                 ///< GameCardAccCtrl1.
    u32 wait_1_time_read;           ///< Always 0x1388.
    u32 wait_2_time_read;           ///< Always 0.
    u32 wait_1_time_write;          ///< Always 0.
    u32 wait_2_time_write;          ///< Always 0.
    VersionType2 fw_mode;           ///< Current SdkAddonVersion.
    VersionType1 upp_version;       ///< Bundled system update version.
    u8 compatibility_type;          ///< GameCardCompatibilityType.
    u8 reserved_1[0x3];
    u64 upp_hash;                   ///< SHA-256 checksum for the update partition.
    u64 upp_id;                     ///< Must match GAMECARD_UPDATE_TID.
    u8 reserved_2[0x38];
} GameCardInfo;

NXDT_ASSERT(GameCardInfo, 0x70);

/// Placed after the `GameCardKeyArea` section.
typedef struct {
    u8 signature[0x100];                            ///< RSA-2048-PSS with SHA-256 signature over the rest of the header.
    u32 magic;                                      ///< "HEAD".
    u32 rom_area_start_page_address;                ///< Expressed in GAMECARD_PAGE_SIZE units.
    u32 backup_area_start_page_address;             ///< Always 0xFFFFFFFF.
    GameCardKeyIndex key_index;
    u8 rom_size;                                    ///< GameCardRomSize.
    u8 header_version;                              ///< Always 0.
    u8 flags;                                       ///< GameCardFlags.
    u64 package_id;                                 ///< Used for challenge-response authentication.
    u32 valid_data_end_address;                     ///< Expressed in GAMECARD_PAGE_SIZE units.
    u8 reserved[0x4];
    u8 card_info_iv[AES_128_KEY_SIZE];              ///< AES-128-CBC IV for the CardInfo area (reversed).
    u64 partition_fs_header_address;                ///< Root Hash File System header offset.
    u64 partition_fs_header_size;                   ///< Root Hash File System header size.
    u8 partition_fs_header_hash[SHA256_HASH_SIZE];
    u8 initial_data_hash[SHA256_HASH_SIZE];
    u32 sel_sec;                                    ///< GameCardSelSec.
    u32 sel_t1_key;                                 ///< Always 2.
    u32 sel_key;                                    ///< Always 0.
    u32 lim_area;                                   ///< Expressed in GAMECARD_PAGE_SIZE units.
    GameCardInfo card_info;
} GameCardHeader;

NXDT_ASSERT(GameCardHeader, 0x200);

typedef enum {
    GameCardStatus_NotInserted                     = 0, ///< No gamecard is inserted.
    GameCardStatus_Processing                      = 1, ///< A gamecard has been inserted and it's being processed.
    GameCardStatus_NoGameCardPatchEnabled          = 2, ///< A gamecard has been inserted, but the running CFW enabled the "nogc" patch at boot.
                                                        ///< This triggers an error whenever fsDeviceOperatorGetGameCardHandle is called. Nothing at all can be done with the inserted gamecard.
    GameCardStatus_LotusAsicFirmwareUpdateRequired = 3, ///< A gamecard has been inserted, but a LAFW update is needed before being able to read the secure storage area.
                                                        ///< Operations on the normal storage area are still possible, though.
    GameCardStatus_InsertedAndInfoNotLoaded        = 4, ///< A gamecard has been inserted, but an unexpected error unrelated to both "nogc" patch and LAFW version occurred.
    GameCardStatus_InsertedAndInfoLoaded           = 5  ///< A gamecard has been inserted and all required information could be successfully retrieved from it.
} GameCardStatus;

typedef enum {
    GameCardHashFileSystemPartitionType_None   = 0, ///< Not a real value.
    GameCardHashFileSystemPartitionType_Root   = 1,
    GameCardHashFileSystemPartitionType_Update = 2,
    GameCardHashFileSystemPartitionType_Logo   = 3, ///< Only available in GameCardFwVersion_Since400NUP or greater gamecards.
    GameCardHashFileSystemPartitionType_Normal = 4,
    GameCardHashFileSystemPartitionType_Secure = 5,
    GameCardHashFileSystemPartitionType_Boot   = 6,
    GameCardHashFileSystemPartitionType_Count  = 7  ///< Not a real value.
} GameCardHashFileSystemPartitionType;

typedef enum {
    LotusAsicFirmwareType_ReadFw    = 0xFF,
    LotusAsicFirmwareType_ReadDevFw = 0xFFFF,
    LotusAsicFirmwareType_WriterFw  = 0xFFFFFF,
    LotusAsicFirmwareType_RmaFw     = 0xFFFFFFFF
} LotusAsicFirmwareType;

typedef enum {
    LotusAsicDeviceType_Test     = 0,
    LotusAsicDeviceType_Dev      = 1,
    LotusAsicDeviceType_Prod     = 2,
    LotusAsicDeviceType_Prod2Dev = 3
} LotusAsicDeviceType;

typedef struct {
    u8 signature[0x100];
    u32 magic;                      ///< "LAFW".
    u32 fw_type;                    ///< LotusAsicFirmwareType.
    u8 reserved_1[0x8];
    struct {
        u64 fw_version  : 62;       ///< Stored using a bitmask.
        u64 device_type : 2;        ///< LotusAsicDeviceType.
    };
    u32 data_size;
    u8 reserved_2[0x4];
    u8 data_iv[AES_128_KEY_SIZE];
    char placeholder_str[0x10];     ///< "IDIDIDIDIDIDIDID".
    u8 reserved_3[0x40];
    u8 data[0x7680];
} LotusAsicFirmware;

NXDT_ASSERT(LotusAsicFirmware, 0x7800);


/// Initializes data needed to access raw gamecard storage areas.
/// Also spans a background thread to automatically detect gamecard status changes and to cache data from the inserted gamecard.
bool gamecardInitialize(void);

/// Deinitializes data generated by gamecardInitialize().
/// This includes destroying the background gamecard detection thread and freeing all cached gamecard data.
void gamecardExit(void);

/// Returns a user-mode gamecard status change event that can be used to wait for status changes on other threads.
/// If the gamecard interface hasn't been initialized, this returns NULL.
UEvent *gamecardGetStatusChangeUserEvent(void);

/// Returns the current GameCardStatus value.
u8 gamecardGetStatus(void);

/// Used to read raw data from the inserted gamecard. Supports unaligned reads.
/// All required handles, changes between normal <-> secure storage areas and proper offset calculations are managed internally.
/// 'offset' + 'read_size' must not exceed the value returned by gamecardGetTotalSize().
bool gamecardReadStorage(void *out, u64 read_size, u64 offset);

/// Fills the provided GameCardKeyArea pointer. Only GameCardInitialData data is retrieved at this moment.
/// This area can't be read using gamecardReadStorage().
bool gamecardGetKeyArea(GameCardKeyArea *out);

<<<<<<< HEAD
/// Fills the provided GameCardSecurityInformation pointer
/// This area can't be read using gamecardReadStorage().
bool gamecardGetSecurityInformation(GameCardSecurityInformation* out);
=======
/// Fills the provided FsGameCardIdSet pointer.
/// This area can't be read using gamecardReadStorage().
bool gamecardGetIdSet(FsGameCardIdSet *out);
>>>>>>> 4929330e

/// Fills the provided GameCardHeader pointer.
/// This area can also be read using gamecardReadStorage(), starting at offset 0.
bool gamecardGetHeader(GameCardHeader *out);

/// Fills the provided GameCardInfo pointer.
bool gamecardGetDecryptedCardInfoArea(GameCardInfo *out);

/// Fills the provided FsGameCardCertificate pointer.
/// This area can also be read using gamecardReadStorage(), starting at GAMECARD_CERTIFICATE_OFFSET.
bool gamecardGetCertificate(FsGameCardCertificate *out);

/// Fills the provided u64 pointer with the total gamecard size, which is the size taken by both Normal and Secure storage areas.
bool gamecardGetTotalSize(u64 *out);

/// Fills the provided u64 pointer with the trimmed gamecard size, which is the same as the size returned by gamecardGetTotalSize() but using the trimmed Secure storage area size.
bool gamecardGetTrimmedSize(u64 *out);

/// Fills the provided u64 pointer with the gamecard ROM capacity, based on the GameCardRomSize value from the header. Not the same as gamecardGetTotalSize().
bool gamecardGetRomCapacity(u64 *out);

/// Fills the provided VersionType1 pointer with the bundled firmware update version in the inserted gamecard.
bool gamecardGetBundledFirmwareUpdateVersion(VersionType1 *out);

/// Fills the provided HashFileSystemContext pointer using information from the requested Hash FS partition.
/// Hash FS functions can be used on the retrieved HashFileSystemContext. hfsFreeContext() must be used to free the underlying data from the filled context.
bool gamecardGetHashFileSystemContext(u8 hfs_partition_type, HashFileSystemContext *out);

/// One-shot function to retrieve meaningful information from a Hash FS entry by name without using gamecardGetHashFileSystemContext() + Hash FS functions.
/// 'out_offset' or 'out_size' may be set to NULL, but at least one of them must be a valid pointer. The returned offset is always relative to the start of the gamecard image.
/// If you need to get entry information by index, just retrieve the Hash FS context for the target partition and use Hash FS functions on it.
bool gamecardGetHashFileSystemEntryInfoByName(u8 hfs_partition_type, const char *entry_name, u64 *out_offset, u64 *out_size);

/// Takes a GameCardFwVersion value. Returns a pointer to a string that represents the minimum HOS version that matches the provided LAFW version.
/// Returns NULL if the provided value is out of range.
const char *gamecardGetRequiredHosVersionString(u64 fw_version);

/// Takes a GameCardCompatibilityType value. Returns a pointer to a string that represents the provided compatibility type.
/// Returns NULL if the provided value is out of range.
const char *gamecardGetCompatibilityTypeString(u8 compatibility_type);

/// Fills the provided LotusAsicFirmware pointer with FS's current LAFW blob.
bool gamecardGetLotusAsicFirmware(LotusAsicFirmware* out);

/// Convert LAFW version bitmask to an integer
u32 gamecardConvertLotusAsicFirmwareVersionBitmask(LotusAsicFirmware* lafw);

#ifdef __cplusplus
}
#endif

#endif /* __GAMECARD_H__ */<|MERGE_RESOLUTION|>--- conflicted
+++ resolved
@@ -294,15 +294,13 @@
 /// This area can't be read using gamecardReadStorage().
 bool gamecardGetKeyArea(GameCardKeyArea *out);
 
-<<<<<<< HEAD
 /// Fills the provided GameCardSecurityInformation pointer
 /// This area can't be read using gamecardReadStorage().
 bool gamecardGetSecurityInformation(GameCardSecurityInformation* out);
-=======
+
 /// Fills the provided FsGameCardIdSet pointer.
 /// This area can't be read using gamecardReadStorage().
 bool gamecardGetIdSet(FsGameCardIdSet *out);
->>>>>>> 4929330e
 
 /// Fills the provided GameCardHeader pointer.
 /// This area can also be read using gamecardReadStorage(), starting at offset 0.
